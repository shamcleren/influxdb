--- conflicted
+++ resolved
@@ -13,12 +13,9 @@
 1. [#2408](https://github.com/influxdata/chronograf/pull/2408): Fix updated Dashboard names not updating dashboard list
 
 ### Features
-<<<<<<< HEAD
 1. [#2384](https://github.com/influxdata/chronograf/pull/2384): Add filtering by name to Dashboard index page
-=======
 1. [#2385](https://github.com/influxdata/chronograf/pull/2385): Add time shift feature to DataExplorer and Dashboards
 
->>>>>>> 60aa5013
 ### UI Improvements
 
 ## v1.3.10.0 [2017-10-24]
