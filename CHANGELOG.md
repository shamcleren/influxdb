## v1.3.1 [unreleased]

### Bug Fixes
  1. [#1450](https://github.com/influxdata/chronograf/pull/1450): Fix infinite spinner when using "/chronograf" as a basepath

### Features

### UI Improvements
<<<<<<< HEAD
  1. [#1453](https://github.com/influxdata/chronograf/pull/1453): Initial height of QueryMaker is 2/3 of the screen when in ResizeContainer, improved usability
=======
  1. [#1451](https://github.com/influxdata/chronograf/pull/1451): Using cross browser aesthetically pleasing scrollbars in place of browser defaults
>>>>>>> 5061cfa8

## v1.3.0 [2017-05-09]

### Bug Fixes
  1. [#1364](https://github.com/influxdata/chronograf/pull/1364): Fix the link to home when using the `--basepath` option
  1. [#1370](https://github.com/influxdata/chronograf/pull/1370): Remove the notification to login on the login page
  1. [#1376](https://github.com/influxdata/chronograf/pull/1376): Support queries that perform math on functions
  1. [#1399](https://github.com/influxdata/chronograf/pull/1399): Prevent the creation of blank template variables
  1. [#1406](https://github.com/influxdata/chronograf/pull/1406): Ensure thresholds for Kapacitor Rule Alerts appear on page load
  1. [#1412](https://github.com/influxdata/chronograf/pull/1412): Update the Kapacitor configuration page when the configuration changes
  1. [#1407](https://github.com/influxdata/chronograf/pull/1407): Fix Authentication when using Chronograf with a set `basepath`
  1. [#1417](https://github.com/influxdata/chronograf/pull/1417): Support escaping from presentation mode in Safari
  1. [#1365](https://github.com/influxdata/chronograf/pull/1365): Show red indicator on Hosts Page for an offline host
  1. [#1379](https://github.com/influxdata/chronograf/pull/1379): Re-implement level colors on the alerts page
  1. [#1433](https://github.com/influxdata/chronograf/pull/1433): Fix router bug introduced by upgrading to react-router v3.0
  1. [#1435](https://github.com/influxdata/chronograf/pull/1435): Show legend on Line+Stat visualization type
  1. [#1436](https://github.com/influxdata/chronograf/pull/1436): Prevent queries with `:dashboardTime:` from breaking the query builder

### Features
  1. [#1382](https://github.com/influxdata/chronograf/pull/1382): Add line-protocol proxy for InfluxDB/InfluxEnterprise Cluster data sources
  1. [#1391](https://github.com/influxdata/chronograf/pull/1391): Add `:dashboardTime:` to support cell-specific time ranges on dashboards
  1. [#1201](https://github.com/influxdata/chronograf/pull/1201): Add support for enabling and disabling TICKscripts that were created outside Chronograf
  1. [#1401](https://github.com/influxdata/chronograf/pull/1401): Allow users to delete Kapacitor configurations

### UI Improvements
  1. [#1378](https://github.com/influxdata/chronograf/pull/1378): Save user-provided relative time ranges in cells
  1. [#1373](https://github.com/influxdata/chronograf/pull/1373): Improve how cell legends and options appear on dashboards
  1. [#1385](https://github.com/influxdata/chronograf/pull/1385): Combine the measurements and tags columns in the Data Explorer and implement a new design for applying functions to fields
  1. [#602](https://github.com/influxdata/chronograf/pull/602): Normalize the terminology in Chronograf
  1. [#1392](https://github.com/influxdata/chronograf/pull/1392): Make overlays full-screen
  1. [#1395](https://github.com/influxdata/chronograf/pull/1395):Change the default global time range to past 1 hour
  1. [#1439](https://github.com/influxdata/chronograf/pull/1439): Add Source Indicator icon to the Configuration and Admin pages

## v1.2.0-beta10 [2017-04-28]

### Bug Fixes
  1. [#1337](https://github.com/influxdata/chronograf/pull/1337): Add support for blank hostnames on the Host List page
  1. [#1340](https://github.com/influxdata/chronograf/pull/1340): Fix case where the Explorer and cell editor falsely assumed there was no active query
  1. [#1338](https://github.com/influxdata/chronograf/pull/1338): Require url and name when adding a new source
  1. [#1348](https://github.com/influxdata/chronograf/pull/1348): Fix broken `Add Kapacitor` link on the Alerts page - thank you, @nickysemenza

### Features

  1. [#1154](https://github.com/influxdata/chronograf/issues/1154): Add template variables to Chronograf's customized dashboards
  1. [#1351](https://github.com/influxdata/chronograf/pull/1351): Add a canned dashboard for [phpfpm](https://github.com/influxdata/telegraf/tree/master/plugins/inputs/phpfpm) - thank you, @nickysemenza

### UI Improvements
  1. [#1335](https://github.com/influxdata/chronograf/pull/1335): Improve UX for sanitized Kapacitor event handler settings
  1. [#1342](https://github.com/influxdata/chronograf/pull/1342): Fix DB Management's abrupt database sort; only sort databases after refresh/returning to page
  1. [#1344](https://github.com/influxdata/chronograf/pull/1344): Remove the empty, default Kubernetes dashboard
  1. [#1340](https://github.com/influxdata/chronograf/pull/1340): Automatically switch to table view the query is a meta query

## v1.2.0-beta9 [2017-04-21]

### Bug Fixes
  1. [#1257](https://github.com/influxdata/chronograf/issues/1257): Fix function selection in the query builder
  1. [#1244](https://github.com/influxdata/chronograf/pull/1244): Fix the environment variable name for Google client secret
  1. [#1269](https://github.com/influxdata/chronograf/issues/1269): Add more functionality to the explorer's query generation process
  1. [#1318](https://github.com/influxdata/chronograf/issues/1318): Fix JWT refresh for auth-durations of zero and less than five minutes
  1. [#1332](https://github.com/influxdata/chronograf/pull/1332): Remove table toggle from dashboard visualization
  1. [#1335](https://github.com/influxdata/chronograf/pull/1335): Improve UX for sanitized kapacitor settings


### Features
  1. [#1292](https://github.com/influxdata/chronograf/pull/1292): Introduce Template Variable Manager
  1. [#1232](https://github.com/influxdata/chronograf/pull/1232): Fuse the query builder and raw query editor
  1. [#1265](https://github.com/influxdata/chronograf/pull/1265): Refactor the router to use auth and force /login route when auth expires
  1. [#1286](https://github.com/influxdata/chronograf/pull/1286): Add refreshing JWTs for authentication
  1. [#1316](https://github.com/influxdata/chronograf/pull/1316): Add templates API scoped within a dashboard
  1. [#1311](https://github.com/influxdata/chronograf/pull/1311): Display currently selected values in TVControlBar
  1. [#1315](https://github.com/influxdata/chronograf/pull/1315): Send selected TV values to proxy
  1. [#1302](https://github.com/influxdata/chronograf/pull/1302): Add support for multiple Kapacitors per InfluxDB source

### UI Improvements
  1. [#1259](https://github.com/influxdata/chronograf/pull/1259): Add a default display for empty dashboard
  1. [#1258](https://github.com/influxdata/chronograf/pull/1258): Display Kapacitor alert endpoint options as radio button group
  1. [#1321](https://github.com/influxdata/chronograf/pull/1321): Add yellow color to UI, Query Editor warnings are now appropriately colored

## v1.2.0-beta8 [2017-04-07]

### Bug Fixes
  1. [#1104](https://github.com/influxdata/chronograf/pull/1104): Fix Windows hosts on the host list page
  1. [#1125](https://github.com/influxdata/chronograf/pull/1125): Show cell name when editing dashboard cells
  1. [#1134](https://github.com/influxdata/chronograf/pull/1134): Fix Enterprise Kapacitor authentication
  1. [#1142](https://github.com/influxdata/chronograf/pull/1142): Fix Telegram Kapacitor configuration to display the correct disableNotification setting
  1. [#1124](https://github.com/influxdata/chronograf/pull/1124): Fix broken graph spinner in the explorer and when editing dashboard cells
  1. [#1124](https://github.com/influxdata/chronograf/pull/1124): Fix obscured legends in dashboards
  1. [#1149](https://github.com/influxdata/chronograf/pull/1149): Exit presentation mode on dashboards when using the browser back button
  1. [#1152](https://github.com/influxdata/chronograf/pull/1152): Widen single column results in the explorer
  1. [#1164](https://github.com/influxdata/chronograf/pull/1164): Restore ability to save raw queries to a dashboard cell
  1. [#1115](https://github.com/influxdata/chronograf/pull/1115): Fix `--basepath` issue where content would fail to render under certain circumstances
  1. [#1173](https://github.com/influxdata/chronograf/pull/1173): Actually save emails in Kapacitor alerts
  1. [#1178](https://github.com/influxdata/chronograf/pull/1178): Ensure Safari renders the explorer and CellEditorOverlay correctly
  1. [#1182](https://github.com/influxdata/chronograf/pull/1182): Fix empty tags for non-default retention policies
  1. [#1179](https://github.com/influxdata/chronograf/pull/1179): Render databases without retention policies on the admin page
  1. [#1128](https://github.com/influxdata/chronograf/pull/1128): Fix dashboard cell repositioning 👻
  1. [#1189](https://github.com/influxdata/chronograf/pull/1189): Improve dashboard cell renaming UX
  1. [#1202](https://github.com/influxdata/chronograf/pull/1202): Fix server returning unquoted InfluxQL keyword identifiers (e.g. `mean(count)`)
  1. [#1203](https://github.com/influxdata/chronograf/pull/1203): Fix redirect with authentication in Chronograf for InfluxEnterprise
  1. [#1095](https://github.com/influxdata/chronograf/pull/1095): Restore the logout button
  1. [#1209](https://github.com/influxdata/chronograf/pull/1209): Ask for the HipChat subdomain instead of the entire HipChat URL in the HipChat Kapacitor configuration
  1. [#1223](https://github.com/influxdata/chronograf/pull/1223): Use vhost as Chronograf's proxy to Kapacitor
  1. [#1205](https://github.com/influxdata/chronograf/pull/1205): Allow initial source to be an InfluxEnterprise source

### Features
  1. [#1112](https://github.com/influxdata/chronograf/pull/1112): Add ability to delete a dashboard
  1. [#1120](https://github.com/influxdata/chronograf/pull/1120): Allow admins to update user passwords
  1. [#1129](https://github.com/influxdata/chronograf/pull/1129): Allow InfluxDB and Kapacitor configuration via environment vars or CLI options
  1. [#1130](https://github.com/influxdata/chronograf/pull/1130): Add loading spinner to the alert history page
  1. [#1168](https://github.com/influxdata/chronograf/pull/1168): Expand support for `--basepath` on some load balancers
  1. [#1204](https://github.com/influxdata/chronograf/pull/1204): Add Slack channel per Kapacitor alert rule configuration
  1. [#1119](https://github.com/influxdata/chronograf/pull/1119): Add new auth duration CLI option; add client heartbeat
  1. [#1207](https://github.com/influxdata/chronograf/pull/1207): Add support for custom OAuth2 providers
  1. [#1212](https://github.com/influxdata/chronograf/pull/1212): Add meta query templates and loading animation to the RawQueryEditor
  1. [#1221](https://github.com/influxdata/chronograf/pull/1221): Remove the default query from empty cells on dashboards
  1. [#1101](https://github.com/influxdata/chronograf/pull/1101): Compress InfluxQL responses with gzip

### UI Improvements
  1. [#1132](https://github.com/influxdata/chronograf/pull/1132): Show blue strip next to active tab on the sidebar
  1. [#1135](https://github.com/influxdata/chronograf/pull/1135): Clarify Kapacitor alert configuration for Telegram
  1. [#1137](https://github.com/influxdata/chronograf/pull/1137): Clarify Kapacitor alert configuration for HipChat
  1. [#1136](https://github.com/influxdata/chronograf/pull/1136): Remove series highlighting in line graphs
  1. [#1124](https://github.com/influxdata/chronograf/pull/1124): Polish UI:
    * Polish dashboard cell drag interaction
    * Use Hover-To-Reveal UI pattern in all tables
    * Clarify source Indicator & Graph Tips
    * Improve DB Management page UI
  1. [#1187](https://github.com/influxdata/chronograf/pull/1187): Replace kill query confirmation modal with confirm buttons
  1. [#1185](https://github.com/influxdata/chronograf/pull/1185): Alphabetically sort databases and retention policies on the admin page
  1. [#1199](https://github.com/influxdata/chronograf/pull/1199): Move rename cell functionality to cell dropdown menu
  1. [#1211](https://github.com/influxdata/chronograf/pull/1211): Reverse the positioning of the graph visualization and the query builder on the Data Explorer page
  1. [#1222](https://github.com/influxdata/chronograf/pull/1222): Isolate cell repositioning to just those affected by adding a new cell

## v1.2.0-beta7 [2017-03-28]
### Bug Fixes
  1. [#1008](https://github.com/influxdata/chronograf/issues/1008): Fix unexpected redirection to create sources page when deleting a source
  1. [#1067](https://github.com/influxdata/chronograf/issues/1067): Fix issue creating retention policies
  1. [#1068](https://github.com/influxdata/chronograf/issues/1068): Fix issue deleting databases
  1. [#1078](https://github.com/influxdata/chronograf/issues/1078): Fix cell resizing in dashboards
  1. [#1070](https://github.com/influxdata/chronograf/issues/1070): Save GROUP BY tag(s) clauses on dashboards
  1. [#1086](https://github.com/influxdata/chronograf/issues/1086): Fix validation for deleting databases

### Features

### UI Improvements
  1. [#1092](https://github.com/influxdata/chronograf/pull/1092): Persist and render Dashboard Cell groupby queries


## v1.2.0-beta6 [2017-03-24]

### Bug Fixes
  1. [#1065](https://github.com/influxdata/chronograf/pull/1065): Add functionality to the `save` and `cancel` buttons on editable dashboards
  2. [#1069](https://github.com/influxdata/chronograf/pull/1069): Make graphs on pre-created dashboards un-editable
  3. [#1085](https://github.com/influxdata/chronograf/pull/1085): Make graphs resizable again
  4. [#1087](https://github.com/influxdata/chronograf/pull/1087): Hosts page now displays proper loading, host count, and error messages.

### Features
  1. [#1056](https://github.com/influxdata/chronograf/pull/1056): Add ability to add a dashboard cell
  2. [#1020](https://github.com/influxdata/chronograf/pull/1020): Allow users to edit cell names on dashboards
  3. [#1015](https://github.com/influxdata/chronograf/pull/1015): Add ability to edit a dashboard cell
  4. [#832](https://github.com/influxdata/chronograf/issues/832): Add a database and retention policy management page
  5. [#1035](https://github.com/influxdata/chronograf/pull/1035): Add ability to move and edit queries between raw InfluxQL mode and Query Builder mode

### UI Improvements

## v1.2.0-beta5 [2017-03-10]

### Bug Fixes
  1. [#936](https://github.com/influxdata/chronograf/pull/936): Fix leaking sockets for InfluxQL queries
  2. [#967](https://github.com/influxdata/chronograf/pull/967): Fix flash of empty graph on auto-refresh when no results were previously returned from a query
  3. [#968](https://github.com/influxdata/chronograf/issue/968): Fix wrong database used in dashboards

### Features
  1. [#993](https://github.com/influxdata/chronograf/pull/993): Add Admin page for managing users, roles, and permissions for [OSS InfluxDB](https://github.com/influxdata/influxdb) and InfluxData's [Enterprise](https://docs.influxdata.com/enterprise/v1.2/) product
  2. [#993](https://github.com/influxdata/chronograf/pull/993): Add Query Management features including the ability to view active queries and stop queries

### UI Improvements
  1. [#989](https://github.com/influxdata/chronograf/pull/989) Add a canned dashboard for mesos
  2. [#993](https://github.com/influxdata/chronograf/pull/993): Improve the multi-select dropdown
  3. [#993](https://github.com/influxdata/chronograf/pull/993): Provide better error information to users

## v1.2.0-beta4 [2017-02-24]

### Bug Fixes
  1. [#882](https://github.com/influxdata/chronograf/pull/882): Fix y-axis graph padding
  2. [#907](https://github.com/influxdata/chronograf/pull/907): Fix react-router warning
  3. [#926](https://github.com/influxdata/chronograf/pull/926): Fix Kapacitor RuleGraph display

### Features
  1. [#873](https://github.com/influxdata/chronograf/pull/873): Add [TLS](https://github.com/influxdata/chronograf/blob/master/docs/tls.md) support
  2. [#885](https://github.com/influxdata/chronograf/issues/885): Add presentation mode to the dashboard page
  3. [#891](https://github.com/influxdata/chronograf/issues/891): Make dashboard visualizations draggable
  4. [#892](https://github.com/influxdata/chronograf/issues/891): Make dashboard visualizations resizable
  5. [#893](https://github.com/influxdata/chronograf/issues/893): Persist dashboard visualization position
  6. [#922](https://github.com/influxdata/chronograf/issues/922): Additional OAuth2 support for [Heroku](https://github.com/influxdata/chronograf/blob/master/docs/auth.md#heroku) and [Google](https://github.com/influxdata/chronograf/blob/master/docs/auth.md#google)
  7. [#781](https://github.com/influxdata/chronograf/issues/781): Add global auto-refresh dropdown to all graph dashboards

### UI Improvements
  1. [#905](https://github.com/influxdata/chronograf/pull/905): Make scroll bar thumb element bigger
  2. [#917](https://github.com/influxdata/chronograf/pull/917): Simplify the sidebar
  3. [#920](https://github.com/influxdata/chronograf/pull/920): Display stacked and step plot graph types
  4. [#851](https://github.com/influxdata/chronograf/pull/851): Add configuration for [InfluxEnterprise](https://portal.influxdata.com/) meta nodes
  5. [#916](https://github.com/influxdata/chronograf/pull/916): Dynamically scale font size based on resolution

## v1.2.0-beta3 [2017-02-15]

### Bug Fixes
  1. [#879](https://github.com/influxdata/chronograf/pull/879): Fix several Kapacitor configuration page state bugs: [#875](https://github.com/influxdata/chronograf/issues/875), [#876](https://github.com/influxdata/chronograf/issues/876), [#878](https://github.com/influxdata/chronograf/issues/878)
  2. [#872](https://github.com/influxdata/chronograf/pull/872): Fix incorrect data source response

### Features
  1. [#896](https://github.com/influxdata/chronograf/pull/896) Add more docker stats

## v1.2.0-beta2 [2017-02-10]

### Bug Fixes
  1. [#865](https://github.com/influxdata/chronograf/issues/865): Support for String fields compare Kapacitor rules in Chronograf UI

### Features
  1. [#838](https://github.com/influxdata/chronograf/issues/838): Add [detail node](https://docs.influxdata.com/kapacitor/latest/nodes/alert_node/#details) to Kapacitor alerts
  2. [#847](https://github.com/influxdata/chronograf/issues/847): Enable and disable Kapacitor alerts from the alert manager page
  3. [#853](https://github.com/influxdata/chronograf/issues/853): Update builds to use yarn over npm install
  4. [#860](https://github.com/influxdata/chronograf/issues/860): Add gzip encoding and caching of static assets to server
  5. [#864](https://github.com/influxdata/chronograf/issues/864): Add support to Kapacitor rule alert configuration for:
    - HTTP
    - TCP
    - Exec
    - SMTP
    - Alerta

### UI Improvements
  1. [#822](https://github.com/influxdata/chronograf/issues/822): Simplify and improve the layout of the Data Explorer
    - The Data Explorer's intention and purpose has always been the ad hoc and ephemeral exploration of your schema and data.
      The concept of `Exploration` sessions and `Panels` betrayed this initial intention. The DE turned into a "poor man's"
      dashboarding tool. In turn, this introduced complexity in the code and the UI. In the future if I want to save, manipulate,
      and view multiple visualizations this will be done more efficiently and effectively in our dashboarding solution.

## v1.2.0-beta1 [2017-01-27]

### Bug Fixes
  1. [#788](https://github.com/influxdata/chronograf/pull/788): Fix missing fields in data explorer when using non-default retention policy
  2. [#774](https://github.com/influxdata/chronograf/issues/774): Fix gaps in layouts for hosts

### Features
  1. [#779](https://github.com/influxdata/chronograf/issues/779): Add layout for telegraf's diskio system plugin
  2. [#810](https://github.com/influxdata/chronograf/issues/810): Add layout for telegraf's net system plugin
  3. [#811](https://github.com/influxdata/chronograf/issues/811): Add layout for telegraf's procstat plugin
  4. [#737](https://github.com/influxdata/chronograf/issues/737): Add GUI for OpsGenie kapacitor alert service
  5. [#814](https://github.com/influxdata/chronograf/issues/814): Allows Chronograf to be mounted under any arbitrary URL path using the `--basepath` flag.

## v1.1.0-beta6 [2017-01-13]
### Bug Fixes
  1. [#748](https://github.com/influxdata/chronograf/pull/748): Fix missing kapacitors on source index page
  2. [#755](https://github.com/influxdata/chronograf/pull/755): Fix kapacitor basic auth proxying
  3. [#704](https://github.com/influxdata/chronograf/issues/704): Fix RPM and DEB install script and systemd unit file

### Features
  1. [#660](https://github.com/influxdata/chronograf/issues/660): Add option to accept any certificate from InfluxDB
  2. [#733](https://github.com/influxdata/chronograf/pull/733): Add optional Github organization membership checks to authentication
  3. [#564](https://github.com/influxdata/chronograf/issues/564): Add RabbitMQ pre-canned layout
  4. [#706](https://github.com/influxdata/chronograf/issues/706): Alerts on threshold where value is inside of range
  5. [#707](https://github.com/influxdata/chronograf/issues/707): Alerts on threshold where value is outside of range
  6. [#772](https://github.com/influxdata/chronograf/pull/772): Add X-Chronograf-Version header to all requests

### UI Improvements
  1. [#766](https://github.com/influxdata/chronograf/pull/766): Add click-to-insert functionality to rule message templates

## v1.1.0-beta5 [2017-01-05]

### Bug Fixes
  1. [#693](https://github.com/influxdata/chronograf/issues/693): Fix corrupted MongoDB pre-canned layout
  2. [#714](https://github.com/influxdata/chronograf/issues/714): Relative rules check data in the wrong direction
  3. [#718](https://github.com/influxdata/chronograf/issues/718): Fix bug that stopped apps from displaying

## v1.1.0-beta4 [2016-12-30]

### Features
  1. [#691](https://github.com/influxdata/chronograf/issues/691): Add server-side dashboard API
  2. [#709](https://github.com/influxdata/chronograf/pull/709): Add kapacitor range alerting to API
  3. [#672](https://github.com/influxdata/chronograf/pull/672): Added visual indicator for down hosts
  4. [#612](https://github.com/influxdata/chronograf/issues/612): Add dashboard menu

### Bug Fixes
  1. [679](https://github.com/influxdata/chronograf/issues/679): Fix version display

## v1.1.0-beta3 [2016-12-16]

### Features
  1. [#610](https://github.com/influxdata/chronograf/issues/610): Add ability to edit raw text queries in the Data Explorer

### UI Improvements
  1. [#688](https://github.com/influxdata/chronograf/issues/688): Add ability to visually distinguish queries in the Data Explorer
  1. [#618](https://github.com/influxdata/chronograf/issues/618): Add measurement name and field key to the query tab in the Data Explorer
  1. [#698](https://github.com/influxdata/chronograf/issues/698): Add color differentiation for Kapacitor alert levels
  1. [#698](https://github.com/influxdata/chronograf/issues/698): Clarify an empty Kapacitor configuration on the InfluxDB Sources page
  1. [#676](https://github.com/influxdata/chronograf/issues/676): Streamline the function selector in the Data Explorer

### Bug Fixes
  1. [#652](https://github.com/influxdata/chronograf/issues/652),[#670](https://github.com/influxdata/chronograf/issues/670): Allow text selecting in text box inputs
  2. [#679](https://github.com/influxdata/chronograf/issues/679): Add version information to the nightly builds
  3. [#675](https://github.com/influxdata/chronograf/issues/675): Fix user flow for Kapacitor connect

## v1.1.0-beta2 [2016-12-09]

### Features
  1. [#624](https://github.com/influxdata/chronograf/issues/624): Add time range selection to kapacitor alert rules
  1. Update Go to 1.7.4

### Bug Fixes
  1. [#664](https://github.com/influxdata/chronograf/issues/664): Fix Content-Type of single-page app to always be text/html
  1. [#671](https://github.com/influxdata/chronograf/issues/671): Fix multiple influxdb source freezing page

## v1.1.0-beta1 [2016-12-06]
### Layouts
  1. [#575](https://github.com/influxdata/chronograf/issues/556): Varnish Layout
  2. [#535](https://github.com/influxdata/chronograf/issues/535): Elasticsearch Layout

### Features
  1. [#565](https://github.com/influxdata/chronograf/issues/565) [#246](https://github.com/influxdata/chronograf/issues/246) [#234](https://github.com/influxdata/chronograf/issues/234) [#311](https://github.com/influxdata/chronograf/issues/311) Github Oauth login
  2. [#487](https://github.com/influxdata/chronograf/issues/487): Warn users if they are using a kapacitor instance that is configured to use an influxdb instance that does not match the current source
  3. [#597](https://github.com/influxdata/chronograf/issues/597): Filter host by series tags
  4. [#568](https://github.com/influxdata/chronograf/issues/568): [#569](https://github.com/influxdata/chronograf/issues/569): Add support for multiple y-axis, labels, and ranges
  5. [#605](https://github.com/influxdata/chronograf/issues/605): Singlestat visualization type in host view
  5. [#607](https://github.com/influxdata/chronograf/issues/607): Singlestat and line graph visualization type in host view

### Bug Fixes
  1. [#536](https://github.com/influxdata/chronograf/issues/536) Redirect the user to the kapacitor config screen if they are attempting to view or edit alerts without a configured kapacitor
  2. [#539](https://github.com/influxdata/chronograf/issues/539) Zoom works only on the first graph of a layout
  3. [#494](https://github.com/influxdata/chronograf/issues/494) Layouts should only be displayed when the measurement is present
  4. [#588](https://github.com/influxdata/chronograf/issues/588) Unable to connect to source
  5. [#586](https://github.com/influxdata/chronograf/issues/586) Allow telegraf database in non-default locations
  6. [#542](https://github.com/influxdata/chronograf/issues/542) Graphs in layouts do not show up in the order of the layout definition
  7. [#574](https://github.com/influxdata/chronograf/issues/574): Fix broken graphs on Postgres Layouts by adding aggregates
  8. [#644](https://github.com/influxdata/chronograf/pull/644): Fix bug that stopped apps from displaying
  9. [#510](https://github.com/influxdata/chronograf/issues/510): Fix connect button

## v1.1-alpha [2016-11-14]

### Release Notes

This is the initial alpha release of Chronograf 1.1.<|MERGE_RESOLUTION|>--- conflicted
+++ resolved
@@ -6,11 +6,8 @@
 ### Features
 
 ### UI Improvements
-<<<<<<< HEAD
-  1. [#1453](https://github.com/influxdata/chronograf/pull/1453): Initial height of QueryMaker is 2/3 of the screen when in ResizeContainer, improved usability
-=======
-  1. [#1451](https://github.com/influxdata/chronograf/pull/1451): Using cross browser aesthetically pleasing scrollbars in place of browser defaults
->>>>>>> 5061cfa8
+  1. [#1451](https://github.com/influxdata/chronograf/pull/1451): Refactor scrollbars to support non-webkit browsers
+  1. [#1453](https://github.com/influxdata/chronograf/pull/1453): Give QueryMaker a greater initial height than Visualization
 
 ## v1.3.0 [2017-05-09]
 
