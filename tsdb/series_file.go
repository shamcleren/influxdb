--- conflicted
+++ resolved
@@ -31,12 +31,9 @@
 	SeriesFileTombstoneFlag = 0x01
 )
 
-<<<<<<< HEAD
-=======
 // MaxSeriesFileHashSize is the maximum number of series in a single hash map.
 const MaxSeriesFileHashSize = (1 << 20 * SeriesMapLoadFactor) / 100 // (1MB * 90) / 100 == ~943K
 
->>>>>>> 83032dfe
 // SeriesMapThreshold is the number of series IDs to hold in the in-memory
 // series map before compacting and rebuilding the on-disk representation.
 const SeriesMapThreshold = 1 << 25 // ~33M ids * 8 bytes per id == 256MB
@@ -111,20 +108,11 @@
 			return err
 		}
 
-<<<<<<< HEAD
 		// Read header.
 		hdr, err := ReadSeriesFileHeader(f.data)
 		if err != nil {
 			return err
 		}
-=======
-	// Memory map file data.
-	data, err := mmap.Map(f.path, f.MaxSize)
-	if err != nil {
-		return fmt.Errorf("open series file: %v", err)
-	}
-	f.data = data
->>>>>>> 83032dfe
 
 		// Subslice log & maps.
 		f.log = f.data[hdr.Log.Offset : hdr.Log.Offset+hdr.Log.Size]
